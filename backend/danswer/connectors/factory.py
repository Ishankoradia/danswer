from typing import Any
from typing import Type

from sqlalchemy.orm import Session

from danswer.configs.constants import DocumentSource
from danswer.configs.constants import DocumentSourceRequiringTenantContext
from danswer.connectors.asana.connector import AsanaConnector
from danswer.connectors.axero.connector import AxeroConnector
from danswer.connectors.blob.connector import BlobStorageConnector
from danswer.connectors.bookstack.connector import BookstackConnector
from danswer.connectors.clickup.connector import ClickupConnector
from danswer.connectors.confluence.connector import ConfluenceConnector
from danswer.connectors.danswer_jira.connector import JiraConnector
from danswer.connectors.discord.connector import DiscordConnector
from danswer.connectors.discourse.connector import DiscourseConnector
from danswer.connectors.document360.connector import Document360Connector
from danswer.connectors.dropbox.connector import DropboxConnector
from danswer.connectors.file.connector import LocalFileConnector
from danswer.connectors.fireflies.connector import FirefliesConnector
from danswer.connectors.freshdesk.connector import FreshdeskConnector
from danswer.connectors.github.connector import GithubConnector
from danswer.connectors.gitlab.connector import GitlabConnector
from danswer.connectors.gmail.connector import GmailConnector
from danswer.connectors.gong.connector import GongConnector
from danswer.connectors.google_drive.connector import GoogleDriveConnector
from danswer.connectors.google_site.connector import GoogleSitesConnector
from danswer.connectors.guru.connector import GuruConnector
from danswer.connectors.hubspot.connector import HubSpotConnector
from danswer.connectors.interfaces import BaseConnector
from danswer.connectors.interfaces import EventConnector
from danswer.connectors.interfaces import LoadConnector
from danswer.connectors.interfaces import PollConnector
from danswer.connectors.linear.connector import LinearConnector
from danswer.connectors.loopio.connector import LoopioConnector
from danswer.connectors.mediawiki.wiki import MediaWikiConnector
from danswer.connectors.models import InputType
from danswer.connectors.notion.connector import NotionConnector
from danswer.connectors.productboard.connector import ProductboardConnector
from danswer.connectors.salesforce.connector import SalesforceConnector
from danswer.connectors.sharepoint.connector import SharepointConnector
from danswer.connectors.slab.connector import SlabConnector
from danswer.connectors.slack.connector import SlackPollConnector
from danswer.connectors.slack.load_connector import SlackLoadConnector
from danswer.connectors.teams.connector import TeamsConnector
from danswer.connectors.web.connector import WebConnector
from danswer.connectors.wikipedia.connector import WikipediaConnector
from danswer.connectors.xenforo.connector import XenforoConnector
from danswer.connectors.zendesk.connector import ZendeskConnector
from danswer.connectors.zulip.connector import ZulipConnector
from danswer.db.credentials import backend_update_credential_json
from danswer.db.models import Credential


class ConnectorMissingException(Exception):
    pass


def identify_connector_class(
    source: DocumentSource,
    input_type: InputType | None = None,
) -> Type[BaseConnector]:
    connector_map = {
        DocumentSource.WEB: WebConnector,
        DocumentSource.FILE: LocalFileConnector,
        DocumentSource.SLACK: {
            InputType.LOAD_STATE: SlackLoadConnector,
            InputType.POLL: SlackPollConnector,
            InputType.SLIM_RETRIEVAL: SlackPollConnector,
        },
        DocumentSource.GITHUB: GithubConnector,
        DocumentSource.GMAIL: GmailConnector,
        DocumentSource.GITLAB: GitlabConnector,
        DocumentSource.GOOGLE_DRIVE: GoogleDriveConnector,
        DocumentSource.BOOKSTACK: BookstackConnector,
        DocumentSource.CONFLUENCE: ConfluenceConnector,
        DocumentSource.JIRA: JiraConnector,
        DocumentSource.PRODUCTBOARD: ProductboardConnector,
        DocumentSource.SLAB: SlabConnector,
        DocumentSource.NOTION: NotionConnector,
        DocumentSource.ZULIP: ZulipConnector,
        DocumentSource.GURU: GuruConnector,
        DocumentSource.LINEAR: LinearConnector,
        DocumentSource.HUBSPOT: HubSpotConnector,
        DocumentSource.DOCUMENT360: Document360Connector,
        DocumentSource.GONG: GongConnector,
        DocumentSource.GOOGLE_SITES: GoogleSitesConnector,
        DocumentSource.ZENDESK: ZendeskConnector,
        DocumentSource.LOOPIO: LoopioConnector,
        DocumentSource.DROPBOX: DropboxConnector,
        DocumentSource.SHAREPOINT: SharepointConnector,
        DocumentSource.TEAMS: TeamsConnector,
        DocumentSource.SALESFORCE: SalesforceConnector,
        DocumentSource.DISCOURSE: DiscourseConnector,
        DocumentSource.AXERO: AxeroConnector,
        DocumentSource.CLICKUP: ClickupConnector,
        DocumentSource.MEDIAWIKI: MediaWikiConnector,
        DocumentSource.WIKIPEDIA: WikipediaConnector,
        DocumentSource.ASANA: AsanaConnector,
        DocumentSource.S3: BlobStorageConnector,
        DocumentSource.R2: BlobStorageConnector,
        DocumentSource.GOOGLE_CLOUD_STORAGE: BlobStorageConnector,
        DocumentSource.OCI_STORAGE: BlobStorageConnector,
        DocumentSource.XENFORO: XenforoConnector,
<<<<<<< HEAD
        DocumentSource.DISCORD: DiscordConnector,
=======
        DocumentSource.FRESHDESK: FreshdeskConnector,
        DocumentSource.FIREFLIES: FirefliesConnector,
>>>>>>> 645e7e82
    }
    connector_by_source = connector_map.get(source, {})

    if isinstance(connector_by_source, dict):
        if input_type is None:
            # If not specified, default to most exhaustive update
            connector = connector_by_source.get(InputType.LOAD_STATE)
        else:
            connector = connector_by_source.get(input_type)
    else:
        connector = connector_by_source
    if connector is None:
        raise ConnectorMissingException(f"Connector not found for source={source}")

    if any(
        [
            input_type == InputType.LOAD_STATE
            and not issubclass(connector, LoadConnector),
            input_type == InputType.POLL and not issubclass(connector, PollConnector),
            input_type == InputType.EVENT and not issubclass(connector, EventConnector),
        ]
    ):
        raise ConnectorMissingException(
            f"Connector for source={source} does not accept input_type={input_type}"
        )
    return connector


def instantiate_connector(
    db_session: Session,
    source: DocumentSource,
    input_type: InputType,
    connector_specific_config: dict[str, Any],
    credential: Credential,
    tenant_id: str | None = None,
) -> BaseConnector:
    connector_class = identify_connector_class(source, input_type)

    if source in DocumentSourceRequiringTenantContext:
        connector_specific_config["tenant_id"] = tenant_id

    connector = connector_class(**connector_specific_config)
    new_credentials = connector.load_credentials(credential.credential_json)

    if new_credentials is not None:
        backend_update_credential_json(credential, new_credentials, db_session)

    return connector<|MERGE_RESOLUTION|>--- conflicted
+++ resolved
@@ -102,12 +102,9 @@
         DocumentSource.GOOGLE_CLOUD_STORAGE: BlobStorageConnector,
         DocumentSource.OCI_STORAGE: BlobStorageConnector,
         DocumentSource.XENFORO: XenforoConnector,
-<<<<<<< HEAD
         DocumentSource.DISCORD: DiscordConnector,
-=======
         DocumentSource.FRESHDESK: FreshdeskConnector,
         DocumentSource.FIREFLIES: FirefliesConnector,
->>>>>>> 645e7e82
     }
     connector_by_source = connector_map.get(source, {})
 
